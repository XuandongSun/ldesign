--- conflicted
+++ resolved
@@ -87,7 +87,6 @@
     def _init_cell(self):
         c = self.config
         args = self.args
-<<<<<<< HEAD
         inner = gdstk.cross(
             0j, args.inner_cross_size, args.inner_arm_width, **c.LD_AL_INNER
         )
@@ -114,30 +113,6 @@
         self.create_port("n", 0.5j * args.outer_cross_size, math.pi * 0.5)
         self.create_port("w", -0.5 * args.outer_cross_size + 0j, math.pi)
         self.create_port("e", 0.5 * args.outer_cross_size + 0j, 0)
-=======
-        inner = gdstk.cross(0j, args.inner_cross_size, args.inner_arm_width, **c.LD_AL_INNER)
-        v_sq = args.inner_square_width*(1+1j)
-        sq = gdstk.rectangle(-v_sq/2, v_sq/2).rotate(math.pi / 4)
-        v_cut = args.inner_square_width+args.inner_gap*1j
-        cut = gdstk.rectangle(-v_cut/2, v_cut/2).rotate(math.pi / 4)
-        inner = gdstk.boolean(inner, sq, "or", **c.LD_AL_INNER)
-        inner = gdstk.boolean(inner, cut, "not", **c.LD_AL_INNER)
-        for p in inner:
-            p.fillet(args.fillet_radius)
-        outer = gdstk.cross(0j, args.outer_cross_size, args.outer_arm_width, **c.LD_AL_OUTER)
-        v_sq = args.outer_square_width*(1+1j)
-        sq = gdstk.rectangle(-v_sq/2, v_sq/2).rotate(math.pi / 4)
-        outer = gdstk.boolean(outer, sq, "or", **c.LD_AL_OUTER)
-        for p in outer:
-            p.fillet(args.fillet_radius)
-        outer = gdstk.boolean(outer, inner, "not", **c.LD_AL_OUTER)
-        self.cell.add(*inner, *outer)
-
-        self.create_port("s", -0.5j*args.outer_cross_size, math.pi * 1.5)
-        self.create_port("n", 0.5j*args.outer_cross_size, math.pi * 0.5)
-        self.create_port("w", -0.5*args.outer_cross_size+0j, math.pi)
-        self.create_port("e", 0.5*args.outer_cross_size+0j, 0)
->>>>>>> 3eb0975e
 
     @property
     def port_s(self):
@@ -155,12 +130,6 @@
     def port_e(self):
         return self.ports["e"]
 
-<<<<<<< HEAD
-
-if __name__ == "__main__":
-    config.use_preset_design()
-    elem = FloatingXmon()
-=======
 @dataclass
 class HcouplerArgs:
     inner_width: float = 100
@@ -226,5 +195,4 @@
 
     elem = FloatingXmon()
     # elem.write_gds("demo.gds", test_region=(-1000-1000j, 1000+1000j))
->>>>>>> 3eb0975e
     elem.view()